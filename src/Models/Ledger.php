--- conflicted
+++ resolved
@@ -52,8 +52,6 @@
     protected $fillable = [];
 
     /**
-<<<<<<< HEAD
-=======
      * Get Ledger pairs and assign the proper entry types
      *
      * @param LineItem    $lineItem
@@ -75,43 +73,13 @@
             $folio->entry_type = Balance::CREDIT;
         }
 
+        $post->entity_id = $transaction->entity_id;
+        $folio->entity_id = $transaction->entity_id;
+
         return [$post, $folio];
     }
 
     /**
-     * Create VAT Ledger entries for the Transaction LineItem.
-     *
-     * @param LineItem    $lineItem
-     * @param Transaction $transaction
-     *
-     * @return void
-     */
-    private static function postVat(LineItem $lineItem, Transaction $transaction): void
-    {
-        $amount = $lineItem->vat_inclusive ?  $lineItem->amount - ($lineItem->amount / (1 + ($lineItem->vat->rate / 100))) : $lineItem->amount * $lineItem->vat->rate / 100;
-        $rate = $transaction->exchangeRate->rate;
-
-        list($post, $folio) = Ledger::getLedgers($lineItem, $transaction);
-
-        // identical double entry data
-        $post->transaction_id = $folio->transaction_id = $transaction->id;
-        $post->currency_id = $folio->currency_id = $transaction->currency_id;
-        $post->posting_date = $folio->posting_date = $transaction->transaction_date;
-        $post->line_item_id = $folio->line_item_id = $lineItem->id;
-        $post->vat_id = $folio->vat_id = $lineItem->vat_id;
-        $post->amount = $folio->amount = $amount * $rate * $lineItem->quantity;
-        $post->rate = $folio->rate = $rate;
-
-        // different double entry data
-        $post->post_account = $folio->folio_account = $lineItem->vat_inclusive ? $lineItem->account_id : $transaction->account_id;
-        $post->folio_account = $folio->post_account = $lineItem->vat->account_id;
-
-        $post->save();
-        $folio->save();
-    }
-
-    /**
->>>>>>> 04a7908e
      * Create Ledger entries for the Transaction.
      *
      * @param Transaction $transaction
@@ -126,25 +94,11 @@
 
         foreach ($transaction->getLineItems() as $lineItem) {
             $rate = $transaction->exchangeRate->rate;
-<<<<<<< HEAD
 
             $post = new Ledger();
             $folio = new Ledger();
 
-            $post->entity_id = $entity->id;
-            $folio->entity_id = $entity->id;
-
-            if ($transaction->is_credited) {
-                $post->entry_type = Balance::CREDIT;
-                $folio->entry_type = Balance::DEBIT;
-            } else {
-                $post->entry_type = Balance::DEBIT;
-                $folio->entry_type = Balance::CREDIT;
-            }
-=======
-            
             list($post, $folio) = Ledger::getLedgers($lineItem, $transaction);
->>>>>>> 04a7908e
 
             // identical double entry data
             $post->transaction_id = $folio->transaction_id = $transaction->id;
@@ -224,17 +178,11 @@
      */
     private static function postVat(LineItem $lineItem, Transaction $transaction): void
     {
-        //get entity from transaction object
-        $entity = $transaction->entity;
 
         $amount = $lineItem->vat_inclusive ? $lineItem->amount - ($lineItem->amount / (1 + ($lineItem->vat->rate / 100))) : $lineItem->amount * $lineItem->vat->rate / 100;
         $rate = $transaction->exchangeRate->rate;
 
-        $post = new Ledger();
-        $folio = new Ledger();
-
-        $post->entity_id = $entity->id;
-        $folio->entity_id = $entity->id;
+        list($post, $folio) = Ledger::getLedgers($lineItem, $transaction);
 
         if ($transaction->is_credited) {
             $post->entry_type = Balance::CREDIT;
