--- conflicted
+++ resolved
@@ -24,14 +24,8 @@
      */
     public function __construct(string $changeType, Account $account, string $message = null, int $code = null)
     {
-<<<<<<< HEAD
-        $accountType = Account::getType($accountType);
-        $error = $changeType . " Currency must be the same as the " . $accountType . " Account Currency ";
+        $error = $changeType. " Currency must be the same as the ".$account->toString(true)." Account Currency ";
 
-=======
-        $error = $changeType. " Currency must be the same as the ".$account->toString(true)." Account Currency ";
-        
->>>>>>> 04a7908e
         parent::__construct($error . $message, $code);
     }
 }