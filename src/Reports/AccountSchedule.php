<?php
/**
 * Eloquent IFRS Accounting
 *
 * @author    Edward Mungai
 * @copyright Edward Mungai, 2020, Germany
 * @license   MIT
 */
namespace IFRS\Reports;

use Carbon\Carbon;
use IFRS\Models\Balance;
use IFRS\Models\Transaction;
use IFRS\Models\ReportingPeriod;
use IFRS\Models\Account;

use IFRS\Exceptions\MissingAccount;
use IFRS\Exceptions\InvalidAccountType;

class AccountSchedule extends AccountStatement
{

    /**
     * Account Schedule balances.
     *
     * @var array
     */
    public $balances = [
        "originalAmount" => 0,
        "clearedAmount" => 0,
        "unclearedAmount" => 0,
    ];

    /**
     * Get Transaction amounts.
     *
     * @param Transaction|Balance $transaction
     * @param string              $transactionType
     */
    private function getAmounts($transaction, $transactionType) : void
    {
        $clearedAmount = $originalAmount = 0;

        $originalAmount = $transaction->getAmount()/$transaction->exchangeRate->rate;
        $clearedAmount = $transaction->clearedAmount();
        $unclearedAmount = $originalAmount - $clearedAmount;

        if ($unclearedAmount > 0) {
            $outstanding = new \stdClass();

            $outstanding->id = $transaction->id;
            $date = Carbon::parse($transaction->transaction_date);
            $outstanding->age  = $date->diffInDays($this->period['endDate']);
            $outstanding->transactionType = $transactionType;

            $this->balances["originalAmount"] += $originalAmount;
            $outstanding->originalAmount = $originalAmount;

            $this->balances['clearedAmount'] += $clearedAmount;
            $outstanding->clearedAmount = $clearedAmount;

            $this->balances['unclearedAmount'] += $unclearedAmount;
            $outstanding->unclearedAmount = $unclearedAmount;

            array_push($this->transactions, $outstanding);
        }
    }

    /**
     * Account Schedule for the account for the period.
     *
     * @param int    $accountId
     * @param int    $currencyId
     * @param string $endDate
     */
    public function __construct(int $accountId = null, int $currencyId = null, string $endDate = null)
    {
        if (is_null($accountId)) {
            throw new MissingAccount("Account Schedule");
        }

        $accountTypes = [Account::RECEIVABLE, Account::PAYABLE];

        if (!in_array(Account::find($accountId)->account_type, $accountTypes)) {
            throw new InvalidAccountType($accountTypes);
        }
        parent::__construct($accountId, $currencyId, null, $endDate);
    }

    /**
     * Get Account Schedule Transactions.
     */
    public function getTransactions() : void
    {
        // Opening Balances
        foreach ($this->account->balances->where("year", ReportingPeriod::year($this->period['endDate'])) as $balance) {
            $this->getAmounts($balance, _("Opening Balance"));
        }

        // Clearable Transactions
        $transactions = $this->buildQuery()->whereIn(
            'transaction_type', [
            Transaction::IN,
            Transaction::BL,
            Transaction::JN
            ]
<<<<<<< HEAD
        )->select('ifrs_transactions.id');
=======
        )->select(config('ifrs.table_prefix').'transactions.id');
>>>>>>> bae3f1a1

        foreach ($transactions->get() as $transaction) {
            $transaction = Transaction::find($transaction->id);

            if ($transaction->transaction_type == Transaction::JN
                and (($this->account->account_type == Account::RECEIVABLE and $transaction->credited)
                or ($this->account->account_type == Account::PAYABLE and !$transaction->credited)                )
            ) {
                continue;
            }
            $this->getAmounts($transaction, config('ifrs')['transactions'][$transaction->transaction_type]);
        }
    }
}<|MERGE_RESOLUTION|>--- conflicted
+++ resolved
@@ -1,125 +1,121 @@
-<?php
-/**
- * Eloquent IFRS Accounting
- *
- * @author    Edward Mungai
- * @copyright Edward Mungai, 2020, Germany
- * @license   MIT
- */
-namespace IFRS\Reports;
-
-use Carbon\Carbon;
-use IFRS\Models\Balance;
-use IFRS\Models\Transaction;
-use IFRS\Models\ReportingPeriod;
-use IFRS\Models\Account;
-
-use IFRS\Exceptions\MissingAccount;
-use IFRS\Exceptions\InvalidAccountType;
-
-class AccountSchedule extends AccountStatement
-{
-
-    /**
-     * Account Schedule balances.
-     *
-     * @var array
-     */
-    public $balances = [
-        "originalAmount" => 0,
-        "clearedAmount" => 0,
-        "unclearedAmount" => 0,
-    ];
-
-    /**
-     * Get Transaction amounts.
-     *
-     * @param Transaction|Balance $transaction
-     * @param string              $transactionType
-     */
-    private function getAmounts($transaction, $transactionType) : void
-    {
-        $clearedAmount = $originalAmount = 0;
-
-        $originalAmount = $transaction->getAmount()/$transaction->exchangeRate->rate;
-        $clearedAmount = $transaction->clearedAmount();
-        $unclearedAmount = $originalAmount - $clearedAmount;
-
-        if ($unclearedAmount > 0) {
-            $outstanding = new \stdClass();
-
-            $outstanding->id = $transaction->id;
-            $date = Carbon::parse($transaction->transaction_date);
-            $outstanding->age  = $date->diffInDays($this->period['endDate']);
-            $outstanding->transactionType = $transactionType;
-
-            $this->balances["originalAmount"] += $originalAmount;
-            $outstanding->originalAmount = $originalAmount;
-
-            $this->balances['clearedAmount'] += $clearedAmount;
-            $outstanding->clearedAmount = $clearedAmount;
-
-            $this->balances['unclearedAmount'] += $unclearedAmount;
-            $outstanding->unclearedAmount = $unclearedAmount;
-
-            array_push($this->transactions, $outstanding);
-        }
-    }
-
-    /**
-     * Account Schedule for the account for the period.
-     *
-     * @param int    $accountId
-     * @param int    $currencyId
-     * @param string $endDate
-     */
-    public function __construct(int $accountId = null, int $currencyId = null, string $endDate = null)
-    {
-        if (is_null($accountId)) {
-            throw new MissingAccount("Account Schedule");
-        }
-
-        $accountTypes = [Account::RECEIVABLE, Account::PAYABLE];
-
-        if (!in_array(Account::find($accountId)->account_type, $accountTypes)) {
-            throw new InvalidAccountType($accountTypes);
-        }
-        parent::__construct($accountId, $currencyId, null, $endDate);
-    }
-
-    /**
-     * Get Account Schedule Transactions.
-     */
-    public function getTransactions() : void
-    {
-        // Opening Balances
-        foreach ($this->account->balances->where("year", ReportingPeriod::year($this->period['endDate'])) as $balance) {
-            $this->getAmounts($balance, _("Opening Balance"));
-        }
-
-        // Clearable Transactions
-        $transactions = $this->buildQuery()->whereIn(
-            'transaction_type', [
-            Transaction::IN,
-            Transaction::BL,
-            Transaction::JN
-            ]
-<<<<<<< HEAD
-        )->select('ifrs_transactions.id');
-=======
-        )->select(config('ifrs.table_prefix').'transactions.id');
->>>>>>> bae3f1a1
-
-        foreach ($transactions->get() as $transaction) {
-            $transaction = Transaction::find($transaction->id);
-
-            if ($transaction->transaction_type == Transaction::JN
-                and (($this->account->account_type == Account::RECEIVABLE and $transaction->credited)
-                or ($this->account->account_type == Account::PAYABLE and !$transaction->credited)                )
-            ) {
-                continue;
-            }
-            $this->getAmounts($transaction, config('ifrs')['transactions'][$transaction->transaction_type]);
-        }
-    }
-}+<?php
+/**
+ * Eloquent IFRS Accounting
+ *
+ * @author    Edward Mungai
+ * @copyright Edward Mungai, 2020, Germany
+ * @license   MIT
+ */
+namespace IFRS\Reports;
+
+use Carbon\Carbon;
+use IFRS\Models\Balance;
+use IFRS\Models\Transaction;
+use IFRS\Models\ReportingPeriod;
+use IFRS\Models\Account;
+
+use IFRS\Exceptions\MissingAccount;
+use IFRS\Exceptions\InvalidAccountType;
+
+class AccountSchedule extends AccountStatement
+{
+
+    /**
+     * Account Schedule balances.
+     *
+     * @var array
+     */
+    public $balances = [
+        "originalAmount" => 0,
+        "clearedAmount" => 0,
+        "unclearedAmount" => 0,
+    ];
+
+    /**
+     * Get Transaction amounts.
+     *
+     * @param Transaction|Balance $transaction
+     * @param string              $transactionType
+     */
+    private function getAmounts($transaction, $transactionType) : void
+    {
+        $clearedAmount = $originalAmount = 0;
+
+        $originalAmount = $transaction->getAmount()/$transaction->exchangeRate->rate;
+        $clearedAmount = $transaction->clearedAmount();
+        $unclearedAmount = $originalAmount - $clearedAmount;
+
+        if ($unclearedAmount > 0) {
+            $outstanding = new \stdClass();
+
+            $outstanding->id = $transaction->id;
+            $date = Carbon::parse($transaction->transaction_date);
+            $outstanding->age  = $date->diffInDays($this->period['endDate']);
+            $outstanding->transactionType = $transactionType;
+
+            $this->balances["originalAmount"] += $originalAmount;
+            $outstanding->originalAmount = $originalAmount;
+
+            $this->balances['clearedAmount'] += $clearedAmount;
+            $outstanding->clearedAmount = $clearedAmount;
+
+            $this->balances['unclearedAmount'] += $unclearedAmount;
+            $outstanding->unclearedAmount = $unclearedAmount;
+
+            array_push($this->transactions, $outstanding);
+        }
+    }
+
+    /**
+     * Account Schedule for the account for the period.
+     *
+     * @param int    $accountId
+     * @param int    $currencyId
+     * @param string $endDate
+     */
+    public function __construct(int $accountId = null, int $currencyId = null, string $endDate = null)
+    {
+        if (is_null($accountId)) {
+            throw new MissingAccount("Account Schedule");
+        }
+
+        $accountTypes = [Account::RECEIVABLE, Account::PAYABLE];
+
+        if (!in_array(Account::find($accountId)->account_type, $accountTypes)) {
+            throw new InvalidAccountType($accountTypes);
+        }
+        parent::__construct($accountId, $currencyId, null, $endDate);
+    }
+
+    /**
+     * Get Account Schedule Transactions.
+     */
+    public function getTransactions() : void
+    {
+        // Opening Balances
+        foreach ($this->account->balances->where("year", ReportingPeriod::year($this->period['endDate'])) as $balance) {
+            $this->getAmounts($balance, _("Opening Balance"));
+        }
+
+        // Clearable Transactions
+        $transactions = $this->buildQuery()->whereIn(
+            'transaction_type', [
+            Transaction::IN,
+            Transaction::BL,
+            Transaction::JN
+            ]
+        )->select(config('ifrs.table_prefix').'transactions.id');
+
+        foreach ($transactions->get() as $transaction) {
+            $transaction = Transaction::find($transaction->id);
+
+            if ($transaction->transaction_type == Transaction::JN
+                and (($this->account->account_type == Account::RECEIVABLE and $transaction->credited)
+                or ($this->account->account_type == Account::PAYABLE and !$transaction->credited)                )
+            ) {
+                continue;
+            }
+            $this->getAmounts($transaction, config('ifrs')['transactions'][$transaction->transaction_type]);
+        }
+    }
+}