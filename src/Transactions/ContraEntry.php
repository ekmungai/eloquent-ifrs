<?php

/**
 * Eloquent IFRS Accounting
 *
 * @author    Edward Mungai
 * @copyright Edward Mungai, 2020, Germany
 * @license   MIT
 */

namespace IFRS\Transactions;

use IFRS\Models\Account;
use IFRS\Models\LineItem;
use IFRS\Models\Transaction;

use IFRS\Exceptions\LineItemAccount;
<<<<<<< HEAD
use IFRS\Exceptions\MainAccount;
use IFRS\Exceptions\VatCharge;
class ContraEntry extends Transaction implements Fetchable
{
    use Fetching;
=======

class ContraEntry extends Transaction {
>>>>>>> 04a7908e

    use \Parental\HasParent;

    /**
     * Transaction Number prefix
     *
     * @var string
     */

    const PREFIX = Transaction::CE;

    /**
     * Construct new ContraEntry
     *
     * @param array $attributes
     */
    public function __construct($attributes = [])
    {
        $attributes['credited'] = false;
        $attributes['transaction_type'] = self::PREFIX;

        parent::__construct($attributes);
    }

    /**
     * Validate ContraEntry Main Account
     */
    public function save(array $options = []): bool
    {
        if (is_null($this->account) || $this->account->account_type != Account::BANK) {
            throw new MainAccount(self::PREFIX, Account::BANK);
        }

        return parent::save();
    }

    /**
     * Validate ContraEntry LineItem
     */
    public function addLineItem(LineItem $lineItem): void
    {
        if ($lineItem->account->account_type != Account::BANK) {
            throw new LineItemAccount(self::PREFIX, [Account::BANK]);
        }

        if ($lineItem->vat->rate > 0) {
            throw new VatCharge(self::PREFIX);
        }

        parent::addLineItem($lineItem);
    }
}<|MERGE_RESOLUTION|>--- conflicted
+++ resolved
@@ -15,17 +15,11 @@
 use IFRS\Models\Transaction;
 
 use IFRS\Exceptions\LineItemAccount;
-<<<<<<< HEAD
+
 use IFRS\Exceptions\MainAccount;
 use IFRS\Exceptions\VatCharge;
-class ContraEntry extends Transaction implements Fetchable
-{
-    use Fetching;
-=======
 
 class ContraEntry extends Transaction {
->>>>>>> 04a7908e
-
     use \Parental\HasParent;
 
     /**
