--- conflicted
+++ resolved
@@ -4,11 +4,8 @@
 
 use Carbon\Carbon;
 
-<<<<<<< HEAD
-=======
 use Faker\Factory;
 
->>>>>>> c0bb7bce
 use Illuminate\Support\Facades\Auth;
 
 use IFRS\Tests\TestCase;
