--- conflicted
+++ resolved
@@ -12,10 +12,6 @@
 use IFRS\Models\RecycledObject;
 use IFRS\Models\ReportingPeriod;
 use IFRS\Models\Transaction;
-<<<<<<< HEAD
-
-=======
->>>>>>> c0bb7bce
 class ClosingTransactionTest extends TestCase
 {
     /**
