<?php

namespace Tests\Unit;

use IFRS\Tests\TestCase;

use IFRS\User;

use IFRS\Models\ClosingRate;
use IFRS\Models\Entity;
use IFRS\Models\ExchangeRate;
use IFRS\Models\RecycledObject;
use IFRS\Models\ReportingPeriod;

use IFRS\Exceptions\DuplicateClosingRate;
<<<<<<< HEAD

=======
>>>>>>> c0bb7bce
class ClosingRateTest extends TestCase
{
    /**
     * ClosingRate Model relationships test.
     *
     * @return void
     */
    public function testClosingRateRelationships()
    {
        $exchangeRate = factory(ExchangeRate::class)->create();
        $reportingPeriod = factory(ReportingPeriod::class)->create();

        $closingRate = ClosingRate::create([
            'exchange_rate_id' => $exchangeRate->id,
            'reporting_period_id' => $reportingPeriod->id,
        ]);

        $closingRate->attributes();

        $this->assertEquals($closingRate->exchangeRate->rate, $exchangeRate->rate);
        $this->assertEquals($closingRate->exchangeRate->currency, $exchangeRate->currency);
        $this->assertEquals($closingRate->reportingPeriod->calendar_year, $reportingPeriod->calendar_year);

        $this->assertEquals(
            $closingRate->toString(true),
            'ClosingRate: ' . $reportingPeriod->calendar_year . ' ' . $exchangeRate->currency->currency_code . ' at ' . $exchangeRate->rate
        );
        $this->assertEquals(
            $closingRate->toString(),
            $reportingPeriod->calendar_year . ' ' . $exchangeRate->currency->currency_code . ' at ' . $exchangeRate->rate
        );
    }

    /**
     * Test ClosingRate model Entity Scope.
     *
     * @return void
     */
    public function testClosingRateEntityScope()
    {
        $newEntity = factory(Entity::class)->create();

        $user = factory(User::class)->create();
        $user->entity()->associate($newEntity);
        $user->save();

        $this->be($user);

        ClosingRate::create([
            'exchange_rate_id' => factory(ExchangeRate::class)->create()->id,
            'reporting_period_id' => factory(ReportingPeriod::class)->create()->id,
        ]);

        $this->assertEquals(count(ClosingRate::all()), 1);

        $this->be(User::withoutGlobalScopes()->find(1));
        $this->assertEquals(count(ClosingRate::all()), 0);
    }

    /**
     * Test Closing Rate Model recylcling
     *
     * @return void
     */
    public function testClosingRateRecycling()
    {
        $closingRate = ClosingRate::create([
            'exchange_rate_id' => factory(ExchangeRate::class)->create()->id,
            'reporting_period_id' => factory(ReportingPeriod::class)->create()->id,
        ]);

        $recycled = RecycledObject::all()->first();
        $this->assertEquals($closingRate->recycled->first(), $recycled);
    }

    /**
     * Test Closing Rate Duplicate
     *
     * @return void
     */
    public function testClosingRateDuplicate()
    {
        $rate = factory(ExchangeRate::class)->create();
        $period = factory(ReportingPeriod::class)->create();

        ClosingRate::create([
            'exchange_rate_id' => $rate->id,
            'reporting_period_id' => $period->id,
        ]);

        ClosingRate::create([
            'exchange_rate_id' => factory(ExchangeRate::class)->create()->id,
            'reporting_period_id' => $period->id,
        ]);
        ClosingRate::create([
            'exchange_rate_id' => $rate->id,
            'reporting_period_id' => factory(ReportingPeriod::class)->create()->id,
        ]);

        $this->expectException(DuplicateClosingRate::class);
        $this->expectExceptionMessage('A Closing Rate already exists for ' . $rate->currency->currency_code . ' for ' . $period->calendar_year);

        ClosingRate::create([
            'exchange_rate_id' => $rate->id,
            'reporting_period_id' => $period->id,
        ]);
    }
}<|MERGE_RESOLUTION|>--- conflicted
+++ resolved
@@ -13,10 +13,6 @@
 use IFRS\Models\ReportingPeriod;
 
 use IFRS\Exceptions\DuplicateClosingRate;
-<<<<<<< HEAD
-
-=======
->>>>>>> c0bb7bce
 class ClosingRateTest extends TestCase
 {
     /**
